--- conflicted
+++ resolved
@@ -173,7 +173,7 @@
     Random random = random();
     final int numBits = 1 + random.nextInt(100000);
     for (float percentSet : new float[] {0, 0.01f, 0.1f, 0.5f, 0.9f, 0.99f, 1f}) {
-      BitSet set1 = new JavaUtilBitSet(randomSet(numBits, percentSet), numBits);
+      BitSet set1 = new GrowableBitSet(randomSet(numBits, percentSet));
       T set2 = copyOf(set1, numBits);
       final int iters = atLeast(random, 10);
       for (int i = 0; i < iters; ++i) {
@@ -243,92 +243,4 @@
   public void testOrRandom() throws IOException {
     testOr(random().nextFloat());
   }
-<<<<<<< HEAD
-=======
-
-  private static class JavaUtilBitSet extends BitSet {
-
-    private final java.util.BitSet bitSet;
-    private final int numBits;
-
-    JavaUtilBitSet(java.util.BitSet bitSet, int numBits) {
-      this.bitSet = bitSet;
-      this.numBits = numBits;
-    }
-
-    @Override
-    public void clear() {
-      bitSet.clear();
-    }
-
-    @Override
-    public void clear(int index) {
-      bitSet.clear(index);
-    }
-
-    @Override
-    public boolean get(int index) {
-      return bitSet.get(index);
-    }
-
-    @Override
-    public boolean getAndSet(int index) {
-      boolean v = get(index);
-      set(index);
-      return v;
-    }
-
-    @Override
-    public int length() {
-      return numBits;
-    }
-
-    @Override
-    public long ramBytesUsed() {
-      return -1;
-    }
-
-    @Override
-    public Collection<Accountable> getChildResources() {
-      return Collections.emptyList();
-    }
-
-    @Override
-    public void set(int i) {
-      bitSet.set(i);
-    }
-
-    @Override
-    public void clear(int startIndex, int endIndex) {
-      if (startIndex >= endIndex) {
-        return;
-      }
-      bitSet.clear(startIndex, endIndex);
-    }
-
-    @Override
-    public int cardinality() {
-      return bitSet.cardinality();
-    }
-
-    @Override
-    public int approximateCardinality() {
-      return bitSet.cardinality();
-    }
-
-    @Override
-    public int prevSetBit(int index) {
-      return bitSet.previousSetBit(index);
-    }
-
-    @Override
-    public int nextSetBit(int i) {
-      int next = bitSet.nextSetBit(i);
-      if (next == -1) {
-        next = DocIdSetIterator.NO_MORE_DOCS;
-      }
-      return next;
-    }
-  }
->>>>>>> 75274ad7
 }