package org.apache.lucene.search.suggest.analyzing;

/*
 * Licensed to the Apache Software Foundation (ASF) under one or more
 * contributor license agreements.  See the NOTICE file distributed with
 * this work for additional information regarding copyright ownership.
 * The ASF licenses this file to You under the Apache License, Version 2.0
 * (the "License"); you may not use this file except in compliance with
 * the License.  You may obtain a copy of the License at
 *
 *     http://www.apache.org/licenses/LICENSE-2.0
 *
 * Unless required by applicable law or agreed to in writing, software
 * distributed under the License is distributed on an "AS IS" BASIS,
 * WITHOUT WARRANTIES OR CONDITIONS OF ANY KIND, either express or implied.
 * See the License for the specific language governing permissions and
 * limitations under the License.
 */

import java.io.File;
import java.io.IOException;
import java.io.InputStream;
import java.io.OutputStream;
import java.io.StringReader;
import java.util.ArrayList;
import java.util.Comparator;
import java.util.HashSet;
import java.util.List;
import java.util.Set;

import org.apache.lucene.analysis.Analyzer;
import org.apache.lucene.analysis.TokenStream;
import org.apache.lucene.analysis.TokenStreamToAutomaton;
import org.apache.lucene.analysis.tokenattributes.TermToBytesRefAttribute;
import org.apache.lucene.search.spell.TermFreqIterator;
import org.apache.lucene.search.suggest.Lookup;
import org.apache.lucene.search.suggest.fst.Sort;
import org.apache.lucene.store.ByteArrayDataInput;
import org.apache.lucene.store.ByteArrayDataOutput;
import org.apache.lucene.store.DataInput;
import org.apache.lucene.store.DataOutput;
import org.apache.lucene.store.InputStreamDataInput;
import org.apache.lucene.store.OutputStreamDataOutput;
import org.apache.lucene.util.ArrayUtil;
import org.apache.lucene.util.BytesRef;
import org.apache.lucene.util.CharsRef;
import org.apache.lucene.util.IOUtils;
import org.apache.lucene.util.IntsRef;
import org.apache.lucene.util.UnicodeUtil;
import org.apache.lucene.util.automaton.Automaton;
import org.apache.lucene.util.automaton.BasicOperations;
import org.apache.lucene.util.automaton.SpecialOperations;
import org.apache.lucene.util.automaton.State;
import org.apache.lucene.util.automaton.Transition;
import org.apache.lucene.util.fst.Builder;
import org.apache.lucene.util.fst.ByteSequenceOutputs;
import org.apache.lucene.util.fst.FST.BytesReader;
import org.apache.lucene.util.fst.FST;
import org.apache.lucene.util.fst.PairOutputs.Pair;
import org.apache.lucene.util.fst.PairOutputs;
import org.apache.lucene.util.fst.PositiveIntOutputs;
import org.apache.lucene.util.fst.Util.MinResult;
import org.apache.lucene.util.fst.Util;

/**
 * Suggester that first analyzes the surface form, adds the
 * analyzed form to a weighted FST, and then does the same
 * thing at lookup time.  This means lookup is based on the
 * analyzed form while suggestions are still the surface
 * form(s).
 *
 * <p>
 * This can result in powerful suggester functionality.  For
 * example, if you use an analyzer removing stop words, 
 * then the partial text "ghost chr..." could see the
 * suggestion "The Ghost of Christmas Past".  If
 * SynonymFilter is used to map wifi and wireless network to
 * hotspot then the partial text "wirele..." could suggest
 * "wifi router".  Token normalization like stemmers, accent
 * removal, etc., would allow suggestions to ignore such
 * variations.
 *
 * <p>
 * There are some limitations:
 * <ul>
 *
 *   <li> A lookup from a query like "net" in English won't
 *        be any different than "net " (ie, user added a
 *        trailing space) because analyzers don't reflect
 *        when they've seen a token separator and when they
 *        haven't.
 *
 *   <li> If you're using {@code StopFilter}, and the user will
 *        type "fast apple", but so far all they've typed is
 *        "fast a", again because the analyzer doesn't convey whether
 *        it's seen a token separator after the "a",
 *        {@code StopFilter} will remove that "a" causing
 *        far more matches than you'd expect.
 *
 *   <li> Lookups with the empty string return no results
 *        instead of all results.
 * 
 * @lucene.experimental
 */
public class AnalyzingSuggester extends Lookup {
 
  /**
   * FST<Weight,Surface>: 
   *  input is the analyzed form, with a null byte between terms
   *  weights are encoded as costs: (Integer.MAX_VALUE-weight)
   *  surface is the original, unanalyzed form.
   */
  private FST<Pair<Long,BytesRef>> fst = null;
  
  /** 
   * Analyzer that will be used for analyzing suggestions at
   * index time.
   */
  private final Analyzer indexAnalyzer;

  /** 
   * Analyzer that will be used for analyzing suggestions at
   * query time.
   */
  private final Analyzer queryAnalyzer;
  
  /** 
   * True if exact match suggestions should always be returned first.
   */
  private final boolean exactFirst;
  
  /** 
   * True if separator between tokens should be preserved.
   */
  private final boolean preserveSep;

  /** Include this flag in the options parameter to {@link
   *  #AnalyzingSuggester(Analyzer,Analyzer,int,int,int)} to always
   *  return the exact match first, regardless of score.  This
   *  has no performance impact but could result in
   *  low-quality suggestions. */
  public static final int EXACT_FIRST = 1;

  /** Include this flag in the options parameter to {@link
   *  #AnalyzingSuggester(Analyzer,Analyzer,int,int,int)} to preserve
   *  token separators when matching. */
  public static final int PRESERVE_SEP = 2;

  /** Represents the separation between tokens, if
   *  PRESERVE_SEP was specified */
  private static final int SEP_LABEL = 0xff;

  /** Marks end of the analyzed input and start of dedup
   *  byte. */
  private static final int END_BYTE = 0x0;

  /** Maximum number of dup surface forms (different surface
   *  forms for the same analyzed form). */
  private final int maxSurfaceFormsPerAnalyzedForm;

  /** Maximum graph paths to index for a single analyzed
   *  surface form.  This only matters if your analyzer
   *  makes lots of alternate paths (e.g. contains
   *  SynonymFilter). */
  private final int maxGraphExpansions;

  /** Highest number of analyzed paths we saw for any single
   *  input surface form.  For analyzers that never create
   *  graphs this will always be 1. */
  private int maxAnalyzedPathsForOneInput;

  /**
   * Calls {@link #AnalyzingSuggester(Analyzer,Analyzer,int,int,int)
   * AnalyzingSuggester(analyzer, analyzer, EXACT_FIRST |
   * PRESERVE_SEP, 256, -1)}
   */
  public AnalyzingSuggester(Analyzer analyzer) {
    this(analyzer, analyzer, EXACT_FIRST | PRESERVE_SEP, 256, -1);
  }

  /**
   * Calls {@link #AnalyzingSuggester(Analyzer,Analyzer,int,int,int)
   * AnalyzingSuggester(indexAnalyzer, queryAnalyzer, EXACT_FIRST |
   * PRESERVE_SEP, 256, -1)}
   */
  public AnalyzingSuggester(Analyzer indexAnalyzer, Analyzer queryAnalyzer) {
    this(indexAnalyzer, queryAnalyzer, EXACT_FIRST | PRESERVE_SEP, 256, -1);
  }

  /**
   * Creates a new suggester.
   * 
   * @param indexAnalyzer Analyzer that will be used for
   *   analyzing suggestions while building the index.
   * @param queryAnalyzer Analyzer that will be used for
   *   analyzing query text during lookup
   * @param options see {@link #EXACT_FIRST}, {@link #PRESERVE_SEP}
   * @param maxSurfaceFormsPerAnalyzedForm Maximum number of
   *   surface forms to keep for a single analyzed form.
   *   When there are too many surface forms we discard the
   *   lowest weighted ones.
   * @param maxGraphExpansions Maximum number of graph paths
   *   to expand from the analyzed form.  Set this to -1 for
   *   no limit.
   */
  public AnalyzingSuggester(Analyzer indexAnalyzer, Analyzer queryAnalyzer, int options, int maxSurfaceFormsPerAnalyzedForm, int maxGraphExpansions) {
    this.indexAnalyzer = indexAnalyzer;
    this.queryAnalyzer = queryAnalyzer;
    if ((options & ~(EXACT_FIRST | PRESERVE_SEP)) != 0) {
      throw new IllegalArgumentException("options should only contain EXACT_FIRST and PRESERVE_SEP; got " + options);
    }
    this.exactFirst = (options & EXACT_FIRST) != 0;
    this.preserveSep = (options & PRESERVE_SEP) != 0;

    // NOTE: this is just an implementation limitation; if
    // somehow this is a problem we could fix it by using
    // more than one byte to disambiguate ... but 256 seems
    // like it should be way more then enough.
    if (maxSurfaceFormsPerAnalyzedForm <= 0 || maxSurfaceFormsPerAnalyzedForm > 256) {
      throw new IllegalArgumentException("maxSurfaceFormsPerAnalyzedForm must be > 0 and < 256 (got: " + maxSurfaceFormsPerAnalyzedForm + ")");
    }
    this.maxSurfaceFormsPerAnalyzedForm = maxSurfaceFormsPerAnalyzedForm;

    if (maxGraphExpansions < 1 && maxGraphExpansions != -1) {
      throw new IllegalArgumentException("maxGraphExpansions must -1 (no limit) or > 0 (got: " + maxGraphExpansions + ")");
    }
    this.maxGraphExpansions = maxGraphExpansions;
  }

  /** Returns byte size of the underlying FST. */
  public long sizeInBytes() {
    return fst == null ? 0 : fst.sizeInBytes();
  }

  private void copyDestTransitions(State from, State to, List<Transition> transitions) {
    if (to.isAccept()) {
      from.setAccept(true);
    }
    for(Transition t : to.getTransitions()) {
      transitions.add(t);
    }
  }

  // Replaces SEP with epsilon or remaps them if
  // we were asked to preserve them:
  private void replaceSep(Automaton a) {

    State[] states = a.getNumberedStates();

    // Go in reverse topo sort so we know we only have to
    // make one pass:
    for(int stateNumber=states.length-1;stateNumber >=0;stateNumber--) {
      final State state = states[stateNumber];
      List<Transition> newTransitions = new ArrayList<Transition>();
      for(Transition t : state.getTransitions()) {
        assert t.getMin() == t.getMax();
        if (t.getMin() == TokenStreamToAutomaton.POS_SEP) {
          if (preserveSep) {
            // Remap to SEP_LABEL:
            newTransitions.add(new Transition(SEP_LABEL, t.getDest()));
          } else {
            copyDestTransitions(state, t.getDest(), newTransitions);
            a.setDeterministic(false);
          }
        } else if (t.getMin() == TokenStreamToAutomaton.HOLE) {

          // Just remove the hole: there will then be two
          // SEP tokens next to each other, which will only
          // match another hole at search time.  Note that
          // it will also match an empty-string token ... if
          // that's somehow a problem we can always map HOLE
          // to a dedicated byte (and escape it in the
          // input).
          copyDestTransitions(state, t.getDest(), newTransitions);
          a.setDeterministic(false);
        } else {
          newTransitions.add(t);
        }
      }
      state.setTransitions(newTransitions.toArray(new Transition[newTransitions.size()]));
    }
  }

  /** Just escapes the 0xff byte (which we still for SEP). */
  private static final class  EscapingTokenStreamToAutomaton extends TokenStreamToAutomaton {

    final BytesRef spare = new BytesRef();

    @Override
    protected BytesRef changeToken(BytesRef in) {
      int upto = 0;
      for(int i=0;i<in.length;i++) {
        byte b = in.bytes[in.offset+i];
        if (b == (byte) 0xff) {
          if (spare.bytes.length == upto) {
            spare.grow(upto+2);
          }
          spare.bytes[upto++] = (byte) 0xff;
          spare.bytes[upto++] = b;
        } else {
          if (spare.bytes.length == upto) {
            spare.grow(upto+1);
          }
          spare.bytes[upto++] = b;
        }
      }
      spare.offset = 0;
      spare.length = upto;
      return spare;
    }
  }

  TokenStreamToAutomaton getTokenStreamToAutomaton() {
    if (preserveSep) {
      return new EscapingTokenStreamToAutomaton();
    } else {
      // When we're not preserving sep, we don't steal 0xff
      // byte, so we don't need to do any escaping:
      return new TokenStreamToAutomaton();
    }
  }
  
  @Override
  public void build(TermFreqIterator iterator) throws IOException {
    String prefix = getClass().getSimpleName();
    File directory = Sort.defaultTempDir();
    File tempInput = File.createTempFile(prefix, ".input", directory);
    File tempSorted = File.createTempFile(prefix, ".sorted", directory);
    
    Sort.ByteSequencesWriter writer = new Sort.ByteSequencesWriter(tempInput);
    Sort.ByteSequencesReader reader = null;
    BytesRef scratch = new BytesRef();

    TokenStreamToAutomaton ts2a = getTokenStreamToAutomaton();

    // analyzed sequence + 0(byte) + weight(int) + surface + analyzedLength(short) 
    boolean success = false;
    byte buffer[] = new byte[8];
    try {
      ByteArrayDataOutput output = new ByteArrayDataOutput(buffer);
      BytesRef surfaceForm;
      while ((surfaceForm = iterator.next()) != null) {
<<<<<<< HEAD
        Set<IntsRef> paths = toFiniteStrings(surfaceForm, ts2a);
        
=======

        // Analyze surface form:
        TokenStream ts = indexAnalyzer.tokenStream("", new StringReader(surfaceForm.utf8ToString()));

        // Create corresponding automaton: labels are bytes
        // from each analyzed token, with byte 0 used as
        // separator between tokens:
        Automaton automaton = ts2a.toAutomaton(ts);
        ts.end();
        ts.close();

        replaceSep(automaton);

        assert SpecialOperations.isFinite(automaton);

        // Get all paths from the automaton (there can be
        // more than one path, eg if the analyzer created a
        // graph using SynFilter or WDF):

        // TODO: we could walk & add simultaneously, so we
        // don't have to alloc [possibly biggish]
        // intermediate HashSet in RAM:
        Set<IntsRef> paths = SpecialOperations.getFiniteStrings(automaton, maxGraphExpansions);
        maxAnalyzedPathsForOneInput = Math.max(maxAnalyzedPathsForOneInput, paths.size());

>>>>>>> 9caa4a68
        for (IntsRef path : paths) {

          Util.toBytesRef(path, scratch);
          
          // length of the analyzed text (FST input)
          short analyzedLength = (short) scratch.length;
          // compute the required length:
          // analyzed sequence + 12 (separator) + weight (4) + surface + analyzedLength (short)
          int requiredLength = analyzedLength + 2 + 4 + surfaceForm.length + 2;
          
          buffer = ArrayUtil.grow(buffer, requiredLength);
          
          output.reset(buffer);
          output.writeBytes(scratch.bytes, scratch.offset, scratch.length);
          output.writeByte((byte)0); // separator: not used, just for sort order
          output.writeByte((byte)0); // separator: not used, just for sort order

          // NOTE: important that writeInt is big-endian,
          // because this means we sort secondarily by
          // cost ascending (= weight descending) so that
          // when we discard too many surface forms for a
          // single analyzed form we are discarding the
          // least weight ones:
          output.writeInt(encodeWeight(iterator.weight()));

          output.writeBytes(surfaceForm.bytes, surfaceForm.offset, surfaceForm.length);
          output.writeShort(analyzedLength);
          writer.write(buffer, 0, output.getPosition());
        }
      }
      writer.close();

      // Sort all input/output pairs (required by FST.Builder):
      new Sort().sort(tempInput, tempSorted);
      reader = new Sort.ByteSequencesReader(tempSorted);
     
      PairOutputs<Long,BytesRef> outputs = new PairOutputs<Long,BytesRef>(PositiveIntOutputs.getSingleton(true), ByteSequenceOutputs.getSingleton());
      Builder<Pair<Long,BytesRef>> builder = new Builder<Pair<Long,BytesRef>>(FST.INPUT_TYPE.BYTE1, outputs);

      // Build FST:
      BytesRef previous = null;
      BytesRef analyzed = new BytesRef();
      BytesRef surface = new BytesRef();
      IntsRef scratchInts = new IntsRef();
      ByteArrayDataInput input = new ByteArrayDataInput();

      int dedup = 0;
      while (reader.read(scratch)) {
        input.reset(scratch.bytes, scratch.offset, scratch.length);
        input.setPosition(input.length()-2);
        short analyzedLength = input.readShort();

        analyzed.bytes = scratch.bytes;
        analyzed.offset = scratch.offset;
        analyzed.length = analyzedLength;
        
        input.setPosition(analyzedLength + 2); // analyzed sequence + separator
        long cost = input.readInt();
   
        surface.bytes = scratch.bytes;
        surface.offset = input.getPosition();
        surface.length = input.length() - input.getPosition() - 2;

        if (previous == null) {
          previous = new BytesRef();
          previous.copyBytes(analyzed);
        } else if (analyzed.equals(previous)) {
          dedup++;
          if (dedup >= maxSurfaceFormsPerAnalyzedForm) {
            // More than maxSurfaceFormsPerAnalyzedForm
            // dups: skip the rest:
            continue;
          }
        } else {
          dedup = 0;
          previous.copyBytes(analyzed);
        }

        analyzed.grow(analyzed.length+2);

        // TODO: I think we can avoid the extra 2 bytes when
        // there is no dup (dedup==0), but we'd have to fix
        // the exactFirst logic ... which would be sort of
        // hairy because we'd need to special case the two
        // (dup/not dup)...

        // NOTE: must be byte 0 so we sort before whatever
        // is next
        analyzed.bytes[analyzed.length] = 0;
        analyzed.bytes[analyzed.length+1] = (byte) dedup;
        analyzed.length += 2;

        Util.toIntsRef(analyzed, scratchInts);
        //System.out.println("ADD: " + scratchInts + " -> " + cost + ": " + surface.utf8ToString());
        builder.add(scratchInts, outputs.newPair(cost, BytesRef.deepCopyOf(surface)));
      }
      fst = builder.finish();

      //Util.dotToFile(fst, "/tmp/suggest.dot");
      
      success = true;
    } finally {
      if (success) {
        IOUtils.close(reader, writer);
      } else {
        IOUtils.closeWhileHandlingException(reader, writer);
      }
      
      tempInput.delete();
      tempSorted.delete();
    }
  }

  @Override
  public boolean store(OutputStream output) throws IOException {
    DataOutput dataOut = new OutputStreamDataOutput(output);
    try {
      fst.save(dataOut);
      dataOut.writeVInt(maxAnalyzedPathsForOneInput);
    } finally {
      IOUtils.close(output);
    }
    return true;
  }

  @Override
  public boolean load(InputStream input) throws IOException {
    DataInput dataIn = new InputStreamDataInput(input);
    try {
      this.fst = new FST<Pair<Long,BytesRef>>(dataIn, new PairOutputs<Long,BytesRef>(PositiveIntOutputs.getSingleton(true), ByteSequenceOutputs.getSingleton()));
      maxAnalyzedPathsForOneInput = dataIn.readVInt();
    } finally {
      IOUtils.close(input);
    }
    return true;
  }

  @Override
  public List<LookupResult> lookup(final CharSequence key, boolean onlyMorePopular, int num) {
    assert num > 0;

    if (onlyMorePopular) {
      throw new IllegalArgumentException("this suggester only works with onlyMorePopular=false");
    }

    //System.out.println("lookup key=" + key + " num=" + num);
    final BytesRef utf8Key = new BytesRef(key);
    try {

      Automaton lookupAutomaton = toLookupAutomaton(key);

      final CharsRef spare = new CharsRef();

      //System.out.println("  now intersect exactFirst=" + exactFirst);
    
      // Intersect automaton w/ suggest wFST and get all
      // prefix starting nodes & their outputs:
      final PathIntersector intersector = getPathIntersector(lookupAutomaton, fst);

      //System.out.println("  prefixPaths: " + prefixPaths.size());

      BytesReader bytesReader = fst.getBytesReader(0);

      FST.Arc<Pair<Long,BytesRef>> scratchArc = new FST.Arc<Pair<Long,BytesRef>>();

      final List<LookupResult> results = new ArrayList<LookupResult>();

      if (exactFirst) {
        final List<FSTUtil.Path<Pair<Long,BytesRef>>> prefixPaths = intersector.intersectExact();   

        int count = 0;
        for (FSTUtil.Path<Pair<Long,BytesRef>> path : prefixPaths) {
          if (fst.findTargetArc(END_BYTE, path.fstNode, scratchArc, bytesReader) != null) {
            // This node has END_BYTE arc leaving, meaning it's an
            // "exact" match:
            count++;
          }
        }

        // Searcher just to find the single exact only
        // match, if present:
        Util.TopNSearcher<Pair<Long,BytesRef>> searcher;
        searcher = new Util.TopNSearcher<Pair<Long,BytesRef>>(fst, count * maxSurfaceFormsPerAnalyzedForm, count * maxSurfaceFormsPerAnalyzedForm, weightComparator);

        // NOTE: we could almost get away with only using
        // the first start node.  The only catch is if
        // maxSurfaceFormsPerAnalyzedForm had kicked in and
        // pruned our exact match from one of these nodes
        // ...:
        for (FSTUtil.Path<Pair<Long,BytesRef>> path : prefixPaths) {
          if (fst.findTargetArc(END_BYTE, path.fstNode, scratchArc, bytesReader) != null) {
            // This node has END_BYTE arc leaving, meaning it's an
            // "exact" match:
            searcher.addStartPaths(scratchArc, fst.outputs.add(path.output, scratchArc.output), false, path.input);
          }
        }

        MinResult<Pair<Long,BytesRef>> completions[] = searcher.search();

        // NOTE: this is rather inefficient: we enumerate
        // every matching "exactly the same analyzed form"
        // path, and then do linear scan to see if one of
        // these exactly matches the input.  It should be
        // possible (though hairy) to do something similar
        // to getByOutput, since the surface form is encoded
        // into the FST output, so we more efficiently hone
        // in on the exact surface-form match.  Still, I
        // suspect very little time is spent in this linear
        // seach: it's bounded by how many prefix start
        // nodes we have and the
        // maxSurfaceFormsPerAnalyzedForm:
        for(MinResult<Pair<Long,BytesRef>> completion : completions) {
          if (utf8Key.bytesEquals(completion.output.output2)) {
            spare.grow(completion.output.output2.length);
            UnicodeUtil.UTF8toUTF16(completion.output.output2, spare);
            results.add(new LookupResult(spare.toString(), decodeWeight(completion.output.output1)));
            break;
          }
        }

        if (results.size() == num) {
          // That was quick:
          return results;
        }
      }

      Util.TopNSearcher<Pair<Long,BytesRef>> searcher;
      searcher = new Util.TopNSearcher<Pair<Long,BytesRef>>(fst,
                                                            num - results.size(),
                                                            num * maxAnalyzedPathsForOneInput,
                                                            weightComparator) {
        private final Set<BytesRef> seen = new HashSet<BytesRef>();

        @Override
        protected boolean acceptResult(IntsRef input, Pair<Long,BytesRef> output) {

          // Dedup: when the input analyzes to a graph we
          // can get duplicate surface forms:
          if (seen.contains(output.output2)) {
            return false;
          }
          seen.add(output.output2);
          
          if (!exactFirst) {
            return true;
          } else {
            // In exactFirst mode, don't accept any paths
            // matching the surface form since that will
            // create duplicate results:
<<<<<<< HEAD
            return !utf8Key.bytesEquals(output.output2);
=======
            spare.grow(output.output2.length);
            UnicodeUtil.UTF8toUTF16(output.output2, spare);
            if (CHARSEQUENCE_COMPARATOR.compare(spare, key) == 0) {
              // We found exact match, which means we should
              // have already found it in the first search:
              assert results.size() == 1;
              return false;
            } else {
              return true;
            }
>>>>>>> 9caa4a68
          }
        }
      };
      final List<FSTUtil.Path<Pair<Long,BytesRef>>> prefixPaths = intersector.intersectAll();
      for (FSTUtil.Path<Pair<Long,BytesRef>> path : prefixPaths) {
        searcher.addStartPaths(path.fstNode, path.output, true, path.input);
      }

      MinResult<Pair<Long,BytesRef>> completions[] = searcher.search();

      for(MinResult<Pair<Long,BytesRef>> completion : completions) {
        spare.grow(completion.output.output2.length);
        UnicodeUtil.UTF8toUTF16(completion.output.output2, spare);
        LookupResult result = new LookupResult(spare.toString(), decodeWeight(completion.output.output1));
        //System.out.println("    result=" + result);
        results.add(result);

        if (results.size() == num) {
          // In the exactFirst=true case the search may
          // produce one extra path
          break;
        }
      }

      return results;
    } catch (IOException bogus) {
      throw new RuntimeException(bogus);
    }
  }
  
  final Set<IntsRef> toFiniteStrings(final BytesRef surfaceForm, final TokenStreamToAutomaton ts2a) throws IOException {
 // Analyze surface form:
    TokenStream ts = indexAnalyzer.tokenStream("", new StringReader(surfaceForm.utf8ToString()));

    // Create corresponding automaton: labels are bytes
    // from each analyzed token, with byte 0 used as
    // separator between tokens:
    Automaton automaton = ts2a.toAutomaton(ts);
    ts.end();
    ts.close();

    replaceSep(automaton);

    assert SpecialOperations.isFinite(automaton);

    // Get all paths from the automaton (there can be
    // more than one path, eg if the analyzer created a
    // graph using SynFilter or WDF):

    // TODO: we could walk & add simultaneously, so we
    // don't have to alloc [possibly biggish]
    // intermediate HashSet in RAM:
    return SpecialOperations.getFiniteStrings(automaton, maxGraphExpansions);
  }

  final Automaton toLookupAutomaton(final CharSequence key) throws IOException {
    // TODO: is there a Reader from a CharSequence?
    // Turn tokenstream into automaton:
    TokenStream ts = queryAnalyzer.tokenStream("", new StringReader(key.toString()));
    Automaton automaton = (getTokenStreamToAutomaton()).toAutomaton(ts);
    ts.end();
    ts.close();

    // TODO: we could use the end offset to "guess"
    // whether the final token was a partial token; this
    // would only be a heuristic ... but maybe an OK one.
    // This way we could eg differentiate "net" from "net ",
    // which we can't today...

    replaceSep(automaton);

    // TODO: we can optimize this somewhat by determinizing
    // while we convert
    BasicOperations.determinize(automaton);
    return automaton;
  }
  
  

  /**
   * Returns the weight associated with an input string,
   * or null if it does not exist.
   */
  public Object get(CharSequence key) {
    throw new UnsupportedOperationException();
  }
  
  /** cost -> weight */
  private static int decodeWeight(long encoded) {
    return (int)(Integer.MAX_VALUE - encoded);
  }
  
  /** weight -> cost */
  private static int encodeWeight(long value) {
    if (value < 0 || value > Integer.MAX_VALUE) {
      throw new UnsupportedOperationException("cannot encode value: " + value);
    }
    return Integer.MAX_VALUE - (int)value;
  }
   
  static final Comparator<Pair<Long,BytesRef>> weightComparator = new Comparator<Pair<Long,BytesRef>> () {
    public int compare(Pair<Long,BytesRef> left, Pair<Long,BytesRef> right) {
      return left.output1.compareTo(right.output1);
    }
  };
  
  /**
   * Returns a new {@link PathIntersector}.
   *
   * <p>NOTE: The labels on the transitions incoming
   * automaton are bytes returned by the {@link
   * TokenStream}'s {@link TermToBytesRefAttribute}, which
   * are typically UTF8 encoded.
   */
  protected PathIntersector getPathIntersector(Automaton automaton, FST<Pair<Long,BytesRef>> fst) {
    return new PathIntersector(automaton, fst);
  }
  
  /**
   * This class is used to obtain the prefix paths in the automaton that also intersect the FST.
   */
  protected static class PathIntersector {
    protected List<FSTUtil.Path<Pair<Long,BytesRef>>> intersect; 
    protected final Automaton automaton;
    protected final FST<Pair<Long,BytesRef>> fst;
    
    /**
     * Creates a new {@link PathIntersector}
     */
    public PathIntersector(Automaton automaton, FST<Pair<Long,BytesRef>> fst) {
      this.automaton = automaton;
      this.fst = fst;
    }
    /**
     * Returns the prefix paths for exact first top N search. 
     */
    public List<FSTUtil.Path<Pair<Long,BytesRef>>> intersectExact() throws IOException {
      return intersect = FSTUtil.intersectPrefixPaths(automaton, fst);
    }
    
    /**
     * Returns the prefix paths for top N search. 
     */
    public List<FSTUtil.Path<Pair<Long,BytesRef>>> intersectAll() throws IOException {
      return intersect == null ?  intersect = FSTUtil.intersectPrefixPaths(automaton, fst) : intersect;
    }
  }
}<|MERGE_RESOLUTION|>--- conflicted
+++ resolved
@@ -340,36 +340,10 @@
       ByteArrayDataOutput output = new ByteArrayDataOutput(buffer);
       BytesRef surfaceForm;
       while ((surfaceForm = iterator.next()) != null) {
-<<<<<<< HEAD
         Set<IntsRef> paths = toFiniteStrings(surfaceForm, ts2a);
         
-=======
-
-        // Analyze surface form:
-        TokenStream ts = indexAnalyzer.tokenStream("", new StringReader(surfaceForm.utf8ToString()));
-
-        // Create corresponding automaton: labels are bytes
-        // from each analyzed token, with byte 0 used as
-        // separator between tokens:
-        Automaton automaton = ts2a.toAutomaton(ts);
-        ts.end();
-        ts.close();
-
-        replaceSep(automaton);
-
-        assert SpecialOperations.isFinite(automaton);
-
-        // Get all paths from the automaton (there can be
-        // more than one path, eg if the analyzer created a
-        // graph using SynFilter or WDF):
-
-        // TODO: we could walk & add simultaneously, so we
-        // don't have to alloc [possibly biggish]
-        // intermediate HashSet in RAM:
-        Set<IntsRef> paths = SpecialOperations.getFiniteStrings(automaton, maxGraphExpansions);
         maxAnalyzedPathsForOneInput = Math.max(maxAnalyzedPathsForOneInput, paths.size());
 
->>>>>>> 9caa4a68
         for (IntsRef path : paths) {
 
           Util.toBytesRef(path, scratch);
@@ -619,12 +593,7 @@
             // In exactFirst mode, don't accept any paths
             // matching the surface form since that will
             // create duplicate results:
-<<<<<<< HEAD
-            return !utf8Key.bytesEquals(output.output2);
-=======
-            spare.grow(output.output2.length);
-            UnicodeUtil.UTF8toUTF16(output.output2, spare);
-            if (CHARSEQUENCE_COMPARATOR.compare(spare, key) == 0) {
+            if (utf8Key.bytesEquals(output.output2)) {
               // We found exact match, which means we should
               // have already found it in the first search:
               assert results.size() == 1;
@@ -632,7 +601,6 @@
             } else {
               return true;
             }
->>>>>>> 9caa4a68
           }
         }
       };
