--- conflicted
+++ resolved
@@ -22,7 +22,6 @@
 import org.apache.lucene.search.Similarity;
 import org.apache.lucene.store.CompoundFileDirectory;
 import org.apache.lucene.store.Directory;
-import org.apache.lucene.store.IOContext;
 import org.apache.lucene.store.IndexInput;
 import org.apache.lucene.store.IndexOutput;
 import org.apache.lucene.store.MockDirectoryWrapper;
@@ -93,11 +92,7 @@
     // figure out which field number corresponds to
     // "content", and then set our expected file names below
     // accordingly:
-<<<<<<< HEAD
-    CompoundFileReader cfsReader = new CompoundFileReader(dir, "_2.cfs", newIOContext(random));
-=======
-    CompoundFileDirectory cfsReader = dir.openCompoundInput("_2.cfs", 1024);
->>>>>>> a66a97c5
+    CompoundFileDirectory cfsReader = dir.openCompoundInput("_2.cfs", newIOContext(random));
     FieldInfos fieldInfos = new FieldInfos(cfsReader, "_2.fnm");
     int contentFieldIndex = -1;
     for (FieldInfo fi : fieldInfos) {
