--- conflicted
+++ resolved
@@ -215,12 +215,8 @@
    *     the lowest score/comparison value, will be at the top of the heap, while the closest
    *     neighbor will be the last to be popped.
    */
-<<<<<<< HEAD
-  private NeighborQueue searchLevel(
-=======
   void searchLevel(
       NeighborQueue results,
->>>>>>> 05f3c6b2
       T query,
       int topK,
       int level,
