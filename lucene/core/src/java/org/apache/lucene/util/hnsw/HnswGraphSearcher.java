/*
 * Licensed to the Apache Software Foundation (ASF) under one or more
 * contributor license agreements.  See the NOTICE file distributed with
 * this work for additional information regarding copyright ownership.
 * The ASF licenses this file to You under the Apache License, Version 2.0
 * (the "License"); you may not use this file except in compliance with
 * the License.  You may obtain a copy of the License at
 *
 *     http://www.apache.org/licenses/LICENSE-2.0
 *
 * Unless required by applicable law or agreed to in writing, software
 * distributed under the License is distributed on an "AS IS" BASIS,
 * WITHOUT WARRANTIES OR CONDITIONS OF ANY KIND, either express or implied.
 * See the License for the specific language governing permissions and
 * limitations under the License.
 */

package org.apache.lucene.util.hnsw;

import static org.apache.lucene.search.DocIdSetIterator.NO_MORE_DOCS;

import java.io.IOException;
import org.apache.lucene.index.VectorEncoding;
import org.apache.lucene.index.VectorSimilarityFunction;
import org.apache.lucene.util.BitSet;
import org.apache.lucene.util.Bits;
import org.apache.lucene.util.FixedBitSet;
import org.apache.lucene.util.SparseFixedBitSet;

/**
 * Searches an HNSW graph to find nearest neighbors to a query vector. For more background on the
 * search algorithm, see {@link HnswGraph}.
 *
 * @param <T> the type of query vector
 */
public class HnswGraphSearcher<T> {
  private final VectorSimilarityFunction similarityFunction;
  private final VectorEncoding vectorEncoding;

  /**
   * Scratch data structures that are used in each {@link #searchLevel} call. These can be expensive
   * to allocate, so they're cleared and reused across calls.
   */
  private final NeighborQueue candidates;

  private BitSet visited;

  /**
   * Creates a new graph searcher.
   *
   * @param similarityFunction the similarity function to compare vectors
   * @param candidates max heap that will track the candidate nodes to explore
   * @param visited bit set that will track nodes that have already been visited
   */
  public HnswGraphSearcher(
      VectorEncoding vectorEncoding,
      VectorSimilarityFunction similarityFunction,
      NeighborQueue candidates,
      BitSet visited) {
    this.vectorEncoding = vectorEncoding;
    this.similarityFunction = similarityFunction;
    this.candidates = candidates;
    this.visited = visited;
  }

  /**
   * Searches HNSW graph for the nearest neighbors of a query vector.
   *
   * @param query search query vector
   * @param topK the number of nodes to be returned
   * @param vectors the vector values
   * @param similarityFunction the similarity function to compare vectors
   * @param graph the graph values. May represent the entire graph, or a level in a hierarchical
   *     graph.
   * @param acceptOrds {@link Bits} that represents the allowed document ordinals to match, or
   *     {@code null} if they are all allowed to match.
   * @param visitedLimit the maximum number of nodes that the search is allowed to visit
   * @return a priority queue holding the closest neighbors found
   */
  public static NeighborQueue search(
      float[] query,
      int topK,
      RandomAccessVectorValues<float[]> vectors,
      VectorEncoding vectorEncoding,
      VectorSimilarityFunction similarityFunction,
      HnswGraph graph,
      Bits acceptOrds,
      int visitedLimit)
      throws IOException {
    if (query.length != vectors.dimension()) {
      throw new IllegalArgumentException(
          "vector query dimension: "
              + query.length
              + " differs from field dimension: "
              + vectors.dimension());
    }
    HnswGraphSearcher<float[]> graphSearcher =
        new HnswGraphSearcher<>(
            vectorEncoding,
            similarityFunction,
            new NeighborQueue(topK, true),
            new SparseFixedBitSet(vectors.size()));
    NeighborQueue results = new NeighborQueue(topK, false);

    int initialEp = graph.entryNode();
    if (initialEp == -1) {
      return new NeighborQueue(1, true);
    }
    int[] eps = new int[] {initialEp};
    int numVisited = 0;
    for (int level = graph.numLevels() - 1; level >= 1; level--) {
      results.clear();
      graphSearcher.searchLevel(results, query, 1, level, eps, vectors, graph, null, visitedLimit);
      numVisited += results.visitedCount();
      visitedLimit -= results.visitedCount();
      if (results.incomplete()) {
        results.setVisitedCount(numVisited);
        return results;
      }
      eps[0] = results.pop();
    }
    results.clear();
    graphSearcher.searchLevel(
        results, query, topK, 0, eps, vectors, graph, acceptOrds, visitedLimit);
    results.setVisitedCount(results.visitedCount() + numVisited);
    return results;
  }

  /**
   * Searches HNSW graph for the nearest neighbors of a query vector.
   *
   * @param query search query vector
   * @param topK the number of nodes to be returned
   * @param vectors the vector values
   * @param similarityFunction the similarity function to compare vectors
   * @param graph the graph values. May represent the entire graph, or a level in a hierarchical
   *     graph.
   * @param acceptOrds {@link Bits} that represents the allowed document ordinals to match, or
   *     {@code null} if they are all allowed to match.
   * @param visitedLimit the maximum number of nodes that the search is allowed to visit
   * @return a priority queue holding the closest neighbors found
   */
  public static NeighborQueue search(
      byte[] query,
      int topK,
      RandomAccessVectorValues<byte[]> vectors,
      VectorEncoding vectorEncoding,
      VectorSimilarityFunction similarityFunction,
      HnswGraph graph,
      Bits acceptOrds,
      int visitedLimit)
      throws IOException {
    if (query.length != vectors.dimension()) {
      throw new IllegalArgumentException(
          "vector query dimension: "
              + query.length
              + " differs from field dimension: "
              + vectors.dimension());
    }
    HnswGraphSearcher<byte[]> graphSearcher =
        new HnswGraphSearcher<>(
            vectorEncoding,
            similarityFunction,
            new NeighborQueue(topK, true),
            new SparseFixedBitSet(vectors.size()));
    NeighborQueue results = new NeighborQueue(topK, false);
    int[] eps = new int[] {graph.entryNode()};
    int numVisited = 0;
    for (int level = graph.numLevels() - 1; level >= 1; level--) {
      results.clear();
      graphSearcher.searchLevel(results, query, 1, level, eps, vectors, graph, null, visitedLimit);

      numVisited += results.visitedCount();
      visitedLimit -= results.visitedCount();

      if (results.incomplete()) {
        results.setVisitedCount(numVisited);
        return results;
      }
      eps[0] = results.pop();
    }
    results.clear();
    graphSearcher.searchLevel(
        results, query, topK, 0, eps, vectors, graph, acceptOrds, visitedLimit);
    results.setVisitedCount(results.visitedCount() + numVisited);
    return results;
  }

  /**
   * Searches for the nearest neighbors of a query vector in a given level.
   *
   * <p>If the search stops early because it reaches the visited nodes limit, then the results will
   * be marked incomplete through {@link NeighborQueue#incomplete()}.
   *
   * @param query search query vector
   * @param topK the number of nearest to query results to return
   * @param level level to search
   * @param eps the entry points for search at this level expressed as level 0th ordinals
   * @param vectors vector values
   * @param graph the graph values
   * @return a priority queue holding the closest neighbors found
   */
  public NeighborQueue searchLevel(
      // Note: this is only public because Lucene91HnswGraphBuilder needs it
      T query,
      int topK,
      int level,
      final int[] eps,
      RandomAccessVectorValues<T> vectors,
      HnswGraph graph)
      throws IOException {
    NeighborQueue results = new NeighborQueue(topK, false);
    searchLevel(results, query, topK, level, eps, vectors, graph, null, Integer.MAX_VALUE);
    return results;
  }

  /**
<<<<<<< HEAD
   * @return a priority queue (heap) holding the closest neighbors found. These are returned in
   *     REVERSE proximity order -- the most distant neighbor of the topK found, i.e. the one with
   *     the lowest score/comparison value, will be at the top of the heap, while the closest
   *     neighbor will be the last to be popped.
   */
  private NeighborQueue searchLevel(
=======
   * Add the closest neighbors found to a priority queue (heap). These are returned in REVERSE
   * proximity order -- the most distant neighbor of the topK found, i.e. the one with the lowest
   * score/comparison value, will be at the top of the heap, while the closest neighbor will be the
   * last to be popped.
   */
  private void searchLevel(
      NeighborQueue results,
>>>>>>> 9a7efe92
      T query,
      int topK,
      int level,
      final int[] eps,
      RandomAccessVectorValues<T> vectors,
      HnswGraph graph,
      Bits acceptOrds,
      int visitedLimit)
      throws IOException {
<<<<<<< HEAD
    NeighborQueue results = new NeighborQueue(topK, false);
=======
    int size = graph.size();
>>>>>>> 9a7efe92
    prepareScratchState(vectors.size());

    int numVisited = 0;
    for (int ep : eps) {
      if (visited.getAndSet(ep) == false) {
        if (numVisited >= visitedLimit) {
          results.markIncomplete();
          break;
        }
        float score = compare(query, vectors, ep);
        numVisited++;
        candidates.add(ep, score);
        if (acceptOrds == null || acceptOrds.get(ep)) {
          results.add(ep, score);
        }
      }
    }

    // A bound that holds the minimum similarity to the query vector that a candidate vector must
    // have to be considered.
    float minAcceptedSimilarity = Float.NEGATIVE_INFINITY;
    if (results.size() >= topK) {
      minAcceptedSimilarity = results.topScore();
    }
    while (candidates.size() > 0 && results.incomplete() == false) {
      // get the best candidate (closest or best scoring)
      float topCandidateSimilarity = candidates.topScore();
      if (topCandidateSimilarity < minAcceptedSimilarity) {
        break;
      }

      int topCandidateNode = candidates.pop();
      graph.seek(level, topCandidateNode);
      int friendOrd;
      while ((friendOrd = graph.nextNeighbor()) != NO_MORE_DOCS) {
        if (visited.getAndSet(friendOrd)) {
          continue;
        }

        if (numVisited >= visitedLimit) {
          results.markIncomplete();
          break;
        }
        float friendSimilarity = compare(query, vectors, friendOrd);
        numVisited++;
        if (friendSimilarity >= minAcceptedSimilarity) {
          candidates.add(friendOrd, friendSimilarity);
          if (acceptOrds == null || acceptOrds.get(friendOrd)) {
            if (results.insertWithOverflow(friendOrd, friendSimilarity) && results.size() >= topK) {
              minAcceptedSimilarity = results.topScore();
            }
          }
        }
      }
    }
    while (results.size() > topK) {
      results.pop();
    }
    results.setVisitedCount(numVisited);
  }

  private float compare(T query, RandomAccessVectorValues<T> vectors, int ord) throws IOException {
    if (vectorEncoding == VectorEncoding.BYTE) {
      return similarityFunction.compare((byte[]) query, (byte[]) vectors.vectorValue(ord));
    } else {
      return similarityFunction.compare((float[]) query, (float[]) vectors.vectorValue(ord));
    }
  }

  private void prepareScratchState(int capacity) {
    candidates.clear();
    if (visited.length() < capacity) {
      visited = FixedBitSet.ensureCapacity((FixedBitSet) visited, capacity);
    }
    visited.clear(0, visited.length());
  }
}<|MERGE_RESOLUTION|>--- conflicted
+++ resolved
@@ -215,14 +215,6 @@
   }
 
   /**
-<<<<<<< HEAD
-   * @return a priority queue (heap) holding the closest neighbors found. These are returned in
-   *     REVERSE proximity order -- the most distant neighbor of the topK found, i.e. the one with
-   *     the lowest score/comparison value, will be at the top of the heap, while the closest
-   *     neighbor will be the last to be popped.
-   */
-  private NeighborQueue searchLevel(
-=======
    * Add the closest neighbors found to a priority queue (heap). These are returned in REVERSE
    * proximity order -- the most distant neighbor of the topK found, i.e. the one with the lowest
    * score/comparison value, will be at the top of the heap, while the closest neighbor will be the
@@ -230,7 +222,6 @@
    */
   private void searchLevel(
       NeighborQueue results,
->>>>>>> 9a7efe92
       T query,
       int topK,
       int level,
@@ -240,11 +231,6 @@
       Bits acceptOrds,
       int visitedLimit)
       throws IOException {
-<<<<<<< HEAD
-    NeighborQueue results = new NeighborQueue(topK, false);
-=======
-    int size = graph.size();
->>>>>>> 9a7efe92
     prepareScratchState(vectors.size());
 
     int numVisited = 0;
